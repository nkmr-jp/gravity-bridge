--- conflicted
+++ resolved
@@ -9,11 +9,9 @@
 mod tests;
 mod tx;
 mod version;
-<<<<<<< HEAD
 mod cosmos_to_eth;
-=======
 mod print_config;
->>>>>>> 9aa15e8d
+
 
 use self::{
     keys::KeysCmd, orchestrator::OrchestratorCmd, query::QueryCmd, tests::TestsCmd, tx::TxCmd,
@@ -53,13 +51,10 @@
     #[options(help = "display version information")]
     Version(VersionCmd),
 
-<<<<<<< HEAD
     #[options(help = "Send Cosmos to Ethereum")]
     CosmosToEth(cosmos_to_eth::CosmosToEthCmd),
-=======
     #[options(help = "print config file template")]
     PrintConfigCmd(PrintConfigCmd),
->>>>>>> 9aa15e8d
 }
 
 /// This trait allows you to define how application configuration is loaded.
