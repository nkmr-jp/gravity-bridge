//! `eth subcommands` subcommand

use abscissa_core::{Command, Options, Runnable};
use crate::{prelude::*,application::APP};


#[derive(Command, Debug, Options)]
pub enum Eth {
    #[options(
        help = "send-to-cosmos [from-eth-key][to-cosmos-addr] [erc20 conract] [erc20 amount] [[--times=int]]"
    )]
    SendToCosmos(SendToCosmos),
    #[options(help = "send [from-key] [to-addr] [amount] [token-contract]")]
    Send(Send),
}

impl Runnable for Eth {
    fn run(&self) {}
}

#[derive(Command, Debug, Options)]
pub struct SendToCosmos {
    #[options(free)]
    free: Vec<String>,

    #[options(help = "print help message")]
    help: bool,

    #[options(help = "numeber of times to sent to cosmos")]
    times: Option<u32>,
}

<<<<<<< HEAD
impl Runnable for SendToCosmos{
    fn run(&self){

        abscissa_tokio::run(&APP, async { unimplemented!()
        }).unwrap_or_else(|e| {
           status_err!("executor exited with error: {}", e);
           std::process::exit(1);
       });

=======
impl Runnable for SendToCosmos {
    fn run(&self) {
        assert!(self.free.len() == 4);
        let from_eth_key = self.free[0].clone();
        let to_cosmos_addr = self.free[1].clone();
        let erc20_conract = self.free[2].clone();
        let erc20_amount = self.free[3].clone();
>>>>>>> f1557cd2
    }
}

#[derive(Command, Debug, Options)]
pub struct Send {
    #[options(free)]
    free: Vec<String>,

    #[options(help = "print help message")]
    help: bool,
}

impl Runnable for Send {
    fn run(&self) {}
}<|MERGE_RESOLUTION|>--- conflicted
+++ resolved
@@ -30,17 +30,8 @@
     times: Option<u32>,
 }
 
-<<<<<<< HEAD
-impl Runnable for SendToCosmos{
-    fn run(&self){
 
-        abscissa_tokio::run(&APP, async { unimplemented!()
-        }).unwrap_or_else(|e| {
-           status_err!("executor exited with error: {}", e);
-           std::process::exit(1);
-       });
 
-=======
 impl Runnable for SendToCosmos {
     fn run(&self) {
         assert!(self.free.len() == 4);
@@ -48,7 +39,12 @@
         let to_cosmos_addr = self.free[1].clone();
         let erc20_conract = self.free[2].clone();
         let erc20_amount = self.free[3].clone();
->>>>>>> f1557cd2
+
+        abscissa_tokio::run(&APP, async { unimplemented!()
+        }).unwrap_or_else(|e| {
+           status_err!("executor exited with error: {}", e);
+           std::process::exit(1);
+       });
     }
 }
 
