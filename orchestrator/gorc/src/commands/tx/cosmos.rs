--- conflicted
+++ resolved
@@ -42,12 +42,6 @@
 
     #[options(help = "print help message")]
     help: bool,
-<<<<<<< HEAD
-
-    #[options(help = "numeber of times to sent to ethereum")]
-    times: Option<u32>,
-=======
->>>>>>> fa186818
 }
 
 fn parse_denom(s: &str) -> (String, String) {
@@ -152,36 +146,8 @@
         }
         println!("Cosmos balances {:?}", balances);
 
-<<<<<<< HEAD
-        let times = if let Some (x)=self.times{
-            x
-        } else {
-            1
-        };
-
-        if found.is_none() {
-            panic!("You don't have any {} tokens!", denom);
-        } else if amount.amount.clone() * times.into() >= found.clone().unwrap().amount
-            && times == 1
-        {
-            if is_cosmos_originated {
-                panic!("Your transfer of {} {} tokens is greater than your balance of {} tokens. Remember you need some to pay for fees!", print_atom(amount.amount), denom, print_atom(found.unwrap().amount.clone()));
-            } else {
-                panic!("Your transfer of {} {} tokens is greater than your balance of {} tokens. Remember you need some to pay for fees!", print_eth(amount.amount), denom, print_eth(found.unwrap().amount.clone()));
-            }
-        } else if amount.amount.clone() * times.into() >= found.clone().unwrap().amount {
-            if is_cosmos_originated {
-                panic!("Your transfer of {} * {} {} tokens is greater than your balance of {} tokens. Try to reduce the amount or the --times parameter", print_atom(amount.amount), times, denom, print_atom(found.unwrap().amount.clone()));
-            } else {
-                panic!("Your transfer of {} * {} {} tokens is greater than your balance of {} tokens. Try to reduce the amount or the --times parameter", print_eth(amount.amount), times, denom, print_eth(found.unwrap().amount.clone()));
-            }
-        }
-
-        for _ in 0..times {
-=======
         if found.is_none() {
             panic!("You don't have any {} tokens!", denom);}
->>>>>>> fa186818
             println!(
                 "Locking {:?} / {} into the batch pool",
                 amount,
@@ -199,10 +165,6 @@
                 Ok(tx_id) => println!("Send to Eth txid {}", tx_id.txhash),
                 Err(e) => println!("Failed to send tokens! {:?}", e),
             }
-<<<<<<< HEAD
-        }
-=======
->>>>>>> fa186818
         })
         .unwrap_or_else(|e| {
             status_err!("executor exited with error: {}", e);
