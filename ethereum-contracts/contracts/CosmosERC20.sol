pragma solidity ^0.4.17;

import "./ERC20.sol";

contract CosmosERC20 is ERC20 {
  bytes public name;
  uint private _totalSupply;
  mapping (address => uint) balances;
  mapping (address => mapping (address => uint)) allowed;

  address public controller;

<<<<<<< HEAD
    event Mint(address to, uint tokens);
    event Burn(address from, uint tokens);

    function totalSupply() public constant returns (uint) {
        return _totalSupply;
    }
=======
  function totalSupply() public constant returns (uint) {
    return _totalSupply;
  }
>>>>>>> b2acc727

  function balanceOf(address tokenOwner) public constant returns (uint balance) {
    return balances[tokenOwner];
  }

  function allowance(address tokenOwner, address spender) public constant returns (uint remaining) {
    return allowed[tokenOwner][spender];
  }

  function transfer(address to, uint tokens) public returns (bool success) {
    if (!(balances[msg.sender] >= tokens)) return false;
    balances[msg.sender] -= tokens;
    balances[to] += tokens;
    Transfer(msg.sender, to, tokens);
    return true;
  }

  function approve(address spender, uint tokens) public returns (bool success) {
    allowed[msg.sender][spender] = tokens;
    Approval(msg.sender, spender, tokens);
    return true;
  }

  function transferFrom(address from, address to, uint tokens) public returns (bool success) {
    if (!(balances[from] >= tokens)) return false;
    if (!(allowed[from][msg.sender] >= tokens)) return false;
    balances[from] -= tokens;
    allowed[from][msg.sender] -= tokens;
    balances[to] += tokens;
    Transfer(from, to, tokens);
    return true;
  }

<<<<<<< HEAD
    function mint(address to, uint tokens) public returns (bool success) {
        if (msg.sender != controller) return false;
        balances[to] += tokens;
        _totalSupply += tokens;
        Mint(to, tokens);
        return true;
    }

    function burn(address from, uint tokens) public returns (bool success) {
        if (msg.sender != controller) return false;
        if (!(balances[from] >= tokens)) return false;
        balances[from] -= tokens;
        _totalSupply -= tokens;
        Burn(from, tokens);
        return true;
    }
=======
  function mint(address to, uint tokens) public returns (bool success) {
    if (msg.sender != controller) return false;
    balances[to] += tokens;
    _totalSupply += tokens;
    return true;
  }

  function burn(address from, uint tokens) public returns (bool success) {
    if (msg.sender != controller) return false;
    if (!(balances[from] >= tokens)) return false;
    balances[from] -= tokens;
    _totalSupply -= tokens;
    return true;
  }
>>>>>>> b2acc727

  function CosmosERC20(address _controller, bytes _name) public {
    _totalSupply = 0;
    controller = _controller;
    name = _name;
  }
}<|MERGE_RESOLUTION|>--- conflicted
+++ resolved
@@ -10,18 +10,12 @@
 
   address public controller;
 
-<<<<<<< HEAD
     event Mint(address to, uint tokens);
     event Burn(address from, uint tokens);
 
     function totalSupply() public constant returns (uint) {
         return _totalSupply;
     }
-=======
-  function totalSupply() public constant returns (uint) {
-    return _totalSupply;
-  }
->>>>>>> b2acc727
 
   function balanceOf(address tokenOwner) public constant returns (uint balance) {
     return balances[tokenOwner];
@@ -55,7 +49,6 @@
     return true;
   }
 
-<<<<<<< HEAD
     function mint(address to, uint tokens) public returns (bool success) {
         if (msg.sender != controller) return false;
         balances[to] += tokens;
@@ -72,22 +65,6 @@
         Burn(from, tokens);
         return true;
     }
-=======
-  function mint(address to, uint tokens) public returns (bool success) {
-    if (msg.sender != controller) return false;
-    balances[to] += tokens;
-    _totalSupply += tokens;
-    return true;
-  }
-
-  function burn(address from, uint tokens) public returns (bool success) {
-    if (msg.sender != controller) return false;
-    if (!(balances[from] >= tokens)) return false;
-    balances[from] -= tokens;
-    _totalSupply -= tokens;
-    return true;
-  }
->>>>>>> b2acc727
 
   function CosmosERC20(address _controller, bytes _name) public {
     _totalSupply = 0;
