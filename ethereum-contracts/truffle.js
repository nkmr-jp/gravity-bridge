module.exports = {
  // See <http://truffleframework.com/docs/advanced/configuration>
  // to customize your Truffle configuration!
<<<<<<< HEAD
  authors: [
    "Adrian Brink <adrian@tendermint.com>",
    "Federico Kunze <federico@tendermint.com>"
  ],
  keywords: [
    "peggy",
    "peg zone",
    "Cosmos"
  ],
  networks: {
     development: {
     host: "localhost",
     port: 8545,
     network_id: "*" // Match any network id
    },
    ropsten:  {
     network_id: 3,
     host: "localhost",
     port: 7545
   }
  },
  rpc: {
    host: 'localhost',
    post:8080
  },
  mocha: {
    useColors: true
  },
  dependencies: {
    "bignumber.js": "^6.0.0",
    "ethereumjs-util": "^5.1.3",
    "keccak": "^1.4.0",
    "keythereum": "^1.0.2"
=======
  networks: {
    development: {
      host: "127.0.0.1",
      port: 8545,
      network_id: "*",
      gas: 4700000,
      solc: { optimizer: { enabled: true, runs: 200 } }
    },
    ganache: {
      host: "127.0.0.1",
      port: 7545,
      network_id: "*"
    }
>>>>>>> b2acc727
  }
};<|MERGE_RESOLUTION|>--- conflicted
+++ resolved
@@ -1,7 +1,6 @@
 module.exports = {
   // See <http://truffleframework.com/docs/advanced/configuration>
   // to customize your Truffle configuration!
-<<<<<<< HEAD
   authors: [
     "Adrian Brink <adrian@tendermint.com>",
     "Federico Kunze <federico@tendermint.com>"
@@ -12,10 +11,16 @@
     "Cosmos"
   ],
   networks: {
-     development: {
+    development: {
      host: "localhost",
      port: 8545,
-     network_id: "*" // Match any network id
+     network_id: "*", // Match any network id
+     solc: { optimizer: { enabled: true, runs: 200 } }
+    },
+    ganache: {
+      host: "127.0.0.1",
+      port: 7545,
+      network_id: "*"
     },
     ropsten:  {
      network_id: 3,
@@ -35,20 +40,5 @@
     "ethereumjs-util": "^5.1.3",
     "keccak": "^1.4.0",
     "keythereum": "^1.0.2"
-=======
-  networks: {
-    development: {
-      host: "127.0.0.1",
-      port: 8545,
-      network_id: "*",
-      gas: 4700000,
-      solc: { optimizer: { enabled: true, runs: 200 } }
-    },
-    ganache: {
-      host: "127.0.0.1",
-      port: 7545,
-      network_id: "*"
-    }
->>>>>>> b2acc727
   }
 };