package app

import (
	"os"

	abci "github.com/tendermint/tendermint/abci/types"
	"github.com/tendermint/tendermint/libs/log"
	tmOs "github.com/tendermint/tendermint/libs/os"
	dbm "github.com/tendermint/tm-db"

	"github.com/cosmos/peggy/x/ethbridge"
	"github.com/cosmos/peggy/x/oracle"

	bam "github.com/cosmos/cosmos-sdk/baseapp"
	"github.com/cosmos/cosmos-sdk/codec"
	sdk "github.com/cosmos/cosmos-sdk/types"
	"github.com/cosmos/cosmos-sdk/types/module"
	"github.com/cosmos/cosmos-sdk/version"
	"github.com/cosmos/cosmos-sdk/x/auth"
	"github.com/cosmos/cosmos-sdk/x/auth/ante"
	"github.com/cosmos/cosmos-sdk/x/auth/vesting"
	"github.com/cosmos/cosmos-sdk/x/bank"
	"github.com/cosmos/cosmos-sdk/x/genutil"
	"github.com/cosmos/cosmos-sdk/x/params"
	"github.com/cosmos/cosmos-sdk/x/staking"
	"github.com/cosmos/cosmos-sdk/x/supply"
)

const (
	appName = "EthereumBridge"
)

var (
	// DefaultCLIHome default home directories for ebcli
	DefaultCLIHome = os.ExpandEnv("$HOME/.ebcli")

	// DefaultNodeHome sets the folder where the application data and configuration will be stored
	DefaultNodeHome = os.ExpandEnv("$HOME/.ebd")

	// ModuleBasics the module BasicManager is in charge of setting up basic,
	// non-dependant module elements, such as codec registration
	// and genesis verification.
	ModuleBasics = module.NewBasicManager(
		auth.AppModuleBasic{},
		genutil.AppModuleBasic{},
		bank.AppModuleBasic{},
		staking.AppModuleBasic{},
		params.AppModuleBasic{},
		supply.AppModuleBasic{},
		oracle.AppModuleBasic{},
		ethbridge.AppModuleBasic{},
	)

	// module account permissions
	maccPerms = map[string][]string{
		auth.FeeCollectorName:     nil,
		staking.BondedPoolName:    {supply.Burner, supply.Staking},
		staking.NotBondedPoolName: {supply.Burner, supply.Staking},
		ethbridge.ModuleName:      {supply.Burner, supply.Minter},
	}
)

// MakeCodec generates the necessary codecs for Amino
func MakeCodec() *codec.Codec {
	var cdc = codec.New()
	ModuleBasics.RegisterCodec(cdc)
	vesting.RegisterCodec(cdc)
	sdk.RegisterCodec(cdc)
	codec.RegisterCrypto(cdc)
	return cdc
}

// EthereumBridgeApp defines the Ethereum-Cosmos peg-zone application
type EthereumBridgeApp struct {
	*bam.BaseApp
	cdc *codec.Codec

	// keys to access the substores
	keys  map[string]*sdk.KVStoreKey
	tkeys map[string]*sdk.TransientStoreKey

	// SDK keepers
	// TODO: add governance keeper
	AccountKeeper auth.AccountKeeper
	BankKeeper    bank.Keeper
	StakingKeeper staking.Keeper
	SupplyKeeper  supply.Keeper
	ParamsKeeper  params.Keeper

	// EthBridge keepers
	BridgeKeeper ethbridge.Keeper
	OracleKeeper oracle.Keeper

	// the module manager
	mm *module.Manager
}

// NewEthereumBridgeApp is a constructor function for EthereumBridgeApp
func NewEthereumBridgeApp(
	logger log.Logger, db dbm.DB, loadLatest bool,
	baseAppOptions ...func(*bam.BaseApp),
) *EthereumBridgeApp {
	// First define the top level codec that will be shared by the different modules
	cdc := MakeCodec()

	// BaseApp handles interactions with Tendermint through the ABCI protocol
	bApp := bam.NewBaseApp(appName, logger, db, auth.DefaultTxDecoder(cdc))
	bApp.SetAppVersion(version.Version)

	keys := sdk.NewKVStoreKeys(
		bam.MainStoreKey, auth.StoreKey, staking.StoreKey,
		supply.StoreKey, oracle.StoreKey, params.StoreKey,
	)
	tkeys := sdk.NewTransientStoreKeys(staking.TStoreKey, params.TStoreKey)

	// Here you initialize your application with the store keys it requires
	app := &EthereumBridgeApp{
		BaseApp: bApp,
		cdc:     cdc,
		keys:    keys,
		tkeys:   tkeys,
	}

	// init params keeper and subspaces
	app.ParamsKeeper = params.NewKeeper(app.cdc, keys[params.StoreKey], tkeys[params.TStoreKey])

	authSubspace := app.ParamsKeeper.Subspace(auth.DefaultParamspace)
	bankSubspace := app.ParamsKeeper.Subspace(bank.DefaultParamspace)
	stakingSubspace := app.ParamsKeeper.Subspace(staking.DefaultParamspace)

	// add keepers
	app.AccountKeeper = auth.NewAccountKeeper(app.cdc, keys[auth.StoreKey], authSubspace, auth.ProtoBaseAccount)
	app.BankKeeper = bank.NewBaseKeeper(app.AccountKeeper, bankSubspace, app.ModuleAccountAddrs())
	app.SupplyKeeper = supply.NewKeeper(app.cdc, keys[supply.StoreKey], app.AccountKeeper, app.BankKeeper, maccPerms)
	app.StakingKeeper = staking.NewKeeper(app.cdc, keys[staking.StoreKey],
		app.SupplyKeeper, stakingSubspace)
	app.OracleKeeper = oracle.NewKeeper(app.cdc, keys[oracle.StoreKey],
		app.StakingKeeper, oracle.DefaultConsensusNeeded,
	)
	app.BridgeKeeper = ethbridge.NewKeeper(app.cdc, app.SupplyKeeper, app.OracleKeeper)

	// NOTE: Any module instantiated in the module manager that is later modified
	// must be passed by reference here.
	app.mm = module.NewManager(
		genutil.NewAppModule(app.AccountKeeper, app.StakingKeeper, app.BaseApp.DeliverTx),
		auth.NewAppModule(app.AccountKeeper),
		bank.NewAppModule(app.BankKeeper, app.AccountKeeper),
		supply.NewAppModule(app.SupplyKeeper, app.AccountKeeper),
		staking.NewAppModule(app.StakingKeeper, app.AccountKeeper, app.SupplyKeeper),
		oracle.NewAppModule(app.OracleKeeper),
		ethbridge.NewAppModule(app.OracleKeeper, app.SupplyKeeper, app.AccountKeeper, app.BridgeKeeper, app.cdc),
	)

<<<<<<< HEAD
	// During begin block slashing happens after distr.BeginBlocker so that
	// there is nothing left over in the validator fee pool, so as to keep the
	// CanWithdrawInvariant invariant.
	app.mm.SetOrderBeginBlockers(
		upgrade.ModuleName, mint.ModuleName, distr.ModuleName, slashing.ModuleName, evidence.ModuleName)
	app.mm.SetOrderEndBlockers(crisis.ModuleName, gov.ModuleName, staking.ModuleName)
=======
	app.mm.SetOrderEndBlockers(staking.ModuleName)
>>>>>>> 03acf46a

	// NOTE: The genutils module must occur after staking so that pools are
	// properly initialized with tokens from genesis accounts.
	app.mm.SetOrderInitGenesis(
		auth.ModuleName, staking.ModuleName, bank.ModuleName,
		supply.ModuleName, genutil.ModuleName, ethbridge.ModuleName,
	)

	// TODO: add simulator support

	app.mm.RegisterRoutes(app.Router(), app.QueryRouter())

	// initialize stores
	app.MountKVStores(keys)
	app.MountTransientStores(tkeys)

	// initialize BaseApp
	app.SetInitChainer(app.InitChainer)
	app.SetBeginBlocker(app.BeginBlocker)
	app.SetAnteHandler(ante.NewAnteHandler(app.AccountKeeper, app.SupplyKeeper, auth.DefaultSigVerificationGasConsumer))
	app.SetEndBlocker(app.EndBlocker)

	if loadLatest {
		if err := app.LoadLatestVersion(app.keys[bam.MainStoreKey]); err != nil {
			tmOs.Exit(err.Error())
		}
	}
	return app
}

// InitChainer application update at chain initialization
func (app *EthereumBridgeApp) InitChainer(ctx sdk.Context, req abci.RequestInitChain) abci.ResponseInitChain {
	var genesisState GenesisState
	if err := app.cdc.UnmarshalJSON(req.AppStateBytes, &genesisState); err != nil {
		panic(err)
	}

	return app.mm.InitGenesis(ctx, genesisState)
}

// BeginBlocker application updates every begin block
func (app *EthereumBridgeApp) BeginBlocker(ctx sdk.Context, req abci.RequestBeginBlock) abci.ResponseBeginBlock {
	return app.mm.BeginBlock(ctx, req)
}

// EndBlocker application updates every end block
func (app *EthereumBridgeApp) EndBlocker(ctx sdk.Context, req abci.RequestEndBlock) abci.ResponseEndBlock {
	return app.mm.EndBlock(ctx, req)
}

// LoadHeight loads a particular height
func (app *EthereumBridgeApp) LoadHeight(height int64) error {
	return app.LoadVersion(height, app.keys[bam.MainStoreKey])
}

// ModuleAccountAddrs returns all the app's module account addresses.
func (app *EthereumBridgeApp) ModuleAccountAddrs() map[string]bool {
	modAccAddrs := make(map[string]bool)
	for acc := range maccPerms {
		modAccAddrs[supply.NewModuleAddress(acc).String()] = true
	}

	return modAccAddrs
}

// Codec returns simapp's codec
func (app *EthereumBridgeApp) Codec() *codec.Codec {
	return app.cdc
}

// GetKey returns the KVStoreKey for the provided store key
func (app *EthereumBridgeApp) GetKey(storeKey string) *sdk.KVStoreKey {
	return app.keys[storeKey]
}

// GetTKey returns the TransientStoreKey for the provided store key
func (app *EthereumBridgeApp) GetTKey(storeKey string) *sdk.TransientStoreKey {
	return app.tkeys[storeKey]
}

// GetMaccPerms returns a copy of the module account permissions
func GetMaccPerms() map[string][]string {
	dupMaccPerms := make(map[string][]string)
	for k, v := range maccPerms {
		dupMaccPerms[k] = v
	}
	return dupMaccPerms
}<|MERGE_RESOLUTION|>--- conflicted
+++ resolved
@@ -151,16 +151,7 @@
 		ethbridge.NewAppModule(app.OracleKeeper, app.SupplyKeeper, app.AccountKeeper, app.BridgeKeeper, app.cdc),
 	)
 
-<<<<<<< HEAD
-	// During begin block slashing happens after distr.BeginBlocker so that
-	// there is nothing left over in the validator fee pool, so as to keep the
-	// CanWithdrawInvariant invariant.
-	app.mm.SetOrderBeginBlockers(
-		upgrade.ModuleName, mint.ModuleName, distr.ModuleName, slashing.ModuleName, evidence.ModuleName)
-	app.mm.SetOrderEndBlockers(crisis.ModuleName, gov.ModuleName, staking.ModuleName)
-=======
 	app.mm.SetOrderEndBlockers(staking.ModuleName)
->>>>>>> 03acf46a
 
 	// NOTE: The genutils module must occur after staking so that pools are
 	// properly initialized with tokens from genesis accounts.
