#!/usr/bin/env bash

set -eo pipefail

proto_dirs=$(find ./proto -path -prune -o -name '*.proto' -print0 | xargs -0 -n1 dirname | sort | uniq)
for dir in $proto_dirs; do
  buf protoc \
  -I "proto" \
  -I "third_party/proto" \
  --gocosmos_out=plugins=interfacetype+grpc,\
Mgoogle/protobuf/any.proto=github.com/cosmos/cosmos-sdk/codec/types:. \
<<<<<<< HEAD
  --grpc-gateway_out=logtostderr=true:. \
  $(find "${dir}" -maxdepth 1 -name '*.proto')
  
=======
  $(find "${dir}" -maxdepth 1 -name '*.proto')

  # # command to generate gRPC gateway (*.pb.gw.go in respective modules) files
  # buf protoc \
  # -I "proto" \
  # -I "third_party/proto" \
  # --grpc-gateway_out=logtostderr=true:. \
  # $(find "${dir}" -maxdepth 1 -name '*.proto')

>>>>>>> 5092d348
done

# move proto files to the right places
cp -r github.com/cosmos/gravity-bridge/module/* ./
rm -rf github.com<|MERGE_RESOLUTION|>--- conflicted
+++ resolved
@@ -9,21 +9,9 @@
   -I "third_party/proto" \
   --gocosmos_out=plugins=interfacetype+grpc,\
 Mgoogle/protobuf/any.proto=github.com/cosmos/cosmos-sdk/codec/types:. \
-<<<<<<< HEAD
   --grpc-gateway_out=logtostderr=true:. \
   $(find "${dir}" -maxdepth 1 -name '*.proto')
   
-=======
-  $(find "${dir}" -maxdepth 1 -name '*.proto')
-
-  # # command to generate gRPC gateway (*.pb.gw.go in respective modules) files
-  # buf protoc \
-  # -I "proto" \
-  # -I "third_party/proto" \
-  # --grpc-gateway_out=logtostderr=true:. \
-  # $(find "${dir}" -maxdepth 1 -name '*.proto')
-
->>>>>>> 5092d348
 done
 
 # move proto files to the right places
