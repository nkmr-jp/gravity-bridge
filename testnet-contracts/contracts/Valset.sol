--- conflicted
+++ resolved
@@ -1,10 +1,6 @@
 pragma solidity ^0.5.0;
 
-<<<<<<< HEAD
-import "../../node_modules/openzeppelin-solidity/contracts/math/SafeMath.sol";
-=======
 import "openzeppelin-solidity/contracts/math/SafeMath.sol";
->>>>>>> b6d910e2
 
 
 contract Valset {
@@ -86,11 +82,7 @@
         pure
         returns (address)
     {
-<<<<<<< HEAD
-        return verify(toEthSignedMessageHash(_message), _signature);
-=======
         return verify(ethMessageHash(_message), _signature);
->>>>>>> b6d910e2
     }
 
     /*
@@ -328,18 +320,10 @@
      * @dev prefix a bytes32 value with "\x19Ethereum Signed Message:"
      * and hash the result
      */
-<<<<<<< HEAD
-    function toEthSignedMessageHash(bytes32 h) internal pure returns (bytes32) {
-        // 32 is the length in bytes of hash,
-        // enforced by the type signature above
-        return
-            keccak256(abi.encodePacked("\x19Ethereum Signed Message:\n32", h));
-=======
     function ethMessageHash(bytes32 message) internal pure returns (bytes32) {
         return
             keccak256(
                 abi.encodePacked("\x19Ethereum Signed Message:\n32", message)
             );
->>>>>>> b6d910e2
     }
 }