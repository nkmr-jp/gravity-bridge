{
  "name": "testnet-contracts",
  "version": "1.1.0",
  "description": "Dependencies and scripts for Peggy smart contracts",
  "main": "truffle.js",
  "directories": {
    "test": "test"
  },
  "author": "Denali Marsh",
  "license": "ISC",
  "dependencies": {
<<<<<<< HEAD
    "@truffle/hdwallet-provider": "^1.0.18",
    "big-integer": "^1.6.48",
=======
>>>>>>> b6d910e2
    "bignumber.js": "^6.0.0",
    "bluebird": "^3.5.1",
    "cross-env": "5.0.5",
    "dotenv": "^8.1.0",
    "eth-lib": "^0.2.8",
    "ethereumjs-util": "^5.2.0",
    "keccak": "^1.4.0",
    "lodash": "^4.17.13",
    "truffle-contract": "^4.0.31",
    "utf8": "^3.0.0"
  },
  "devDependencies": {
    "@truffle/hdwallet-provider": "^1.0.18",
    "chai": "^4.2.0",
    "chai-as-promised": "^7.1.1",
    "chai-bignumber": "^3.0.0",
    "ganache-cli": "^6.8.2",
    "openzeppelin-solidity": "^2.1.3",
    "truffle": "^5.1.21",
    "web3": "^1.2.6",
    "web3-utils": "^1.0.0-beta.52"
  },
  "scripts": {
    "develop": "ganache-cli -i 5777 -p 7545 -m 'candy maple cake sugar pudding cream honey rich smooth crumble sweet treat'",
    "migrate": "npx truffle migrate --reset",
    "peggy:abi": "node scripts/formatAbi.js",
    "peggy:address": "npx truffle exec scripts/getBridgeRegistryAddress.js",
    "peggy:setup": "npx truffle exec scripts/setOracleAndBridgeBank.js",
    "peggy:lock": "npx truffle exec scripts/sendLockTx.js",
    "peggy:check": "npx truffle exec scripts/sendCheckProphecy.js",
    "peggy:process": "npx truffle exec scripts/sendProcessProphecy.js",
    "peggy:addBridgeToken": "npx truffle exec scripts/sendAddBridgeToken.js",
    "peggy:getTokenBalance": "npx truffle exec scripts/getTokenBalance.js",
    "token:address": "npx truffle exec scripts/getTokenContractAddress.js",
    "token:mint": "npx truffle exec scripts/mintTestTokens.js",
    "token:approve": "npx truffle exec scripts/sendApproveTx.js"
  }
}<|MERGE_RESOLUTION|>--- conflicted
+++ resolved
@@ -9,11 +9,6 @@
   "author": "Denali Marsh",
   "license": "ISC",
   "dependencies": {
-<<<<<<< HEAD
-    "@truffle/hdwallet-provider": "^1.0.18",
-    "big-integer": "^1.6.48",
-=======
->>>>>>> b6d910e2
     "bignumber.js": "^6.0.0",
     "bluebird": "^3.5.1",
     "cross-env": "5.0.5",
